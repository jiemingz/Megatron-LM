# Copyright (c) 2023, NVIDIA CORPORATION. All rights reserved.

import logging
from typing import Literal, Optional

import torch
from torch import Tensor

from megatron.core import parallel_state, tensor_parallel, InferenceParams
from megatron.core.models.common.rotary_pos_embedding import RotaryEmbedding
from megatron.core.models.gpt.gpt_embedding import GPTEmbedding
from megatron.core.transformer.enums import AttnMaskType, ModelType
from megatron.core.transformer.module import MegatronModule
from megatron.core.transformer.spec_utils import ModuleSpec
from megatron.core.transformer.transformer_block import TransformerBlock
from megatron.core.transformer.transformer_config import TransformerConfig
from megatron.core.utils import make_tp_sharded_tensor_for_checkpoint


class GPTModel(MegatronModule):
    """Transformer language model.

    Arguments:
        config (TransformerConfig): transformer config

        transformer_layer_spec (ModuleSpec): Specifies module to use for transformer layers

        vocab_size (int): vocabulary size

        max_sequence_length (int): maximum size of sequence. This is used for positional embedding

        pre_process (bool): Include embedding layer (used with pipeline parallelism)
        post_process (bool): Include an output layer (used with pipeline parallelism)

        parallel_output (bool): Do not gather the outputs, keep them split across tensor parallel ranks

        share_embeddings_and_output_weights (bool): When True, input embeddings and output logit weights are
            shared. Defaults to False.

        position_embedding_type (string): Position embedding type. Options ['learned_absolute', 'rope'].
            Defaults is 'learned_absolute'.

        rotary_percent (float): Percent of rotary dimension to use for rotary position embeddings.
            Defaults to 1.0 (100%). Ignored unless position_embedding_type is 'rope'.

        seq_len_interpolation_factor (float): scale of linearly interpolating RoPE for longer sequences.
            The value must be a float larger than 1.0. Defaults to None.
    """

    def __init__(
        self,
        config: TransformerConfig,
        transformer_layer_spec: ModuleSpec,
        vocab_size: int,
        max_sequence_length: int,
        pre_process: bool = True,
        post_process: bool = True,
        fp16_lm_cross_entropy: bool = False,
        parallel_output: bool = True,
        share_embeddings_and_output_weights: bool = False,
        position_embedding_type: Literal['learned_absolute', 'rope'] = 'learned_absolute',
        rotary_percent: float = 1.0,
        seq_len_interpolation_factor: Optional[float] = None,
    ):
        super(GPTModel, self).__init__(config=config)

        self.config: TransformerConfig = config
        self.transformer_layer_spec: ModuleSpec = transformer_layer_spec
        self.vocab_size = vocab_size
        self.max_sequence_length = max_sequence_length
        self.pre_process = pre_process
        self.post_process = post_process
        self.fp16_lm_cross_entropy = fp16_lm_cross_entropy
        self.parallel_output = parallel_output
        self.share_embeddings_and_output_weights = share_embeddings_and_output_weights
        self.position_embedding_type = position_embedding_type

        # megatron core pipelining currently depends on model type
        # TODO: remove this dependency ?
        self.model_type = ModelType.encoder_or_decoder

        # Embeddings.
        if self.pre_process:
            self.embedding = GPTEmbedding(
                config=self.config,
                vocab_size=self.vocab_size,
                max_sequence_length=self.max_sequence_length,
                add_position_embedding=(self.position_embedding_type == 'learned_absolute'),
            )

        # Rotary Position Embeddings
        if self.position_embedding_type == 'rope':
            rotary_dim = self.config.kv_channels
            if rotary_percent < 1.0:
                rotary_dim = int(rotary_dim * rotary_percent)

            self.rotary_pos_emb = RotaryEmbedding(rotary_dim, seq_len_interpolation_factor)
        else:
            self.rotary_pos_emb = None

        # Transformer.
        self.decoder = TransformerBlock(
            config=self.config,
<<<<<<< HEAD
            spec=spec,
=======
            transformer_layer_spec=self.transformer_layer_spec,
            self_attn_mask_type=AttnMaskType.causal,
>>>>>>> 0f6032bb
            pre_process=self.pre_process,
            post_process=self.post_process,
        )

        # Output
        if post_process:
            self.output_layer = tensor_parallel.ColumnParallelLinear(
                config.hidden_size,
                self.vocab_size,
                config=config,
                init_method=config.init_method,
                bias=False,
                skip_bias_add=False,
                gather_output=not self.parallel_output,
                skip_weight_param_allocation=self.pre_process
                and self.share_embeddings_and_output_weights,
            )

        if self.share_embeddings_and_output_weights and (self.pre_process or self.post_process):
            self.initialize_last_stage_with_word_embeddings()

    def set_input_tensor(self, input_tensor):
        """ See megatron.model.transformer.set_input_tensor()"""

        # This is usually handled in schedules.py but some inference code still
        # gives us non-lists or None
        if not isinstance(input_tensor, list):
            input_tensor = [input_tensor]

        assert len(input_tensor) == 1, 'input_tensor should only be length 1 for gpt'
        self.decoder.set_input_tensor(input_tensor[0])

    def forward(
        self,
        input_ids: Tensor,
        position_ids: Tensor,
        attention_mask: Tensor,
        decoder_input: Tensor = None,
        labels: Tensor = None,
        inference_params: InferenceParams = None,
        extra_block_kwargs: dict = None,
    ):
        # If decoder_input is provided (not None), then input_ids and position_ids are ignored.
        # Otherwise, apply embedding layer on input_ids and position_ids to get decoder_input.

        # Decoder embedding.
        if decoder_input is not None:
            pass
        elif self.pre_process:
            decoder_input = self.embedding(input_ids=input_ids, position_ids=position_ids)
        else:
            # intermediate stage of pipeline
            # decoder will get hidden_states from encoder.input_tensor
            decoder_input = None

        # Rotary positional embeddings
        rotary_pos_emb = None
        if self.rotary_pos_emb is not None:
            if inference_params is not None:
                rotary_seq_len = inference_params.max_sequence_length
            else:
                if self.decoder.input_tensor is not None:
                    rotary_seq_len = self.decoder.input_tensor.size(0)
                else:
                    rotary_seq_len = decoder_input.size(0)

                # Decoder input is split along sequence dimension, but RoPE is applied in tensor parallel region
                if self.config.sequence_parallel:
                    rotary_seq_len *= self.config.tensor_model_parallel_size

            rotary_pos_emb = self.rotary_pos_emb(rotary_seq_len)

        # Run decoder.
        hidden_states = self.decoder(
            hidden_states=decoder_input,
            attention_mask=attention_mask,
            inference_params=inference_params,
            rotary_pos_emb=rotary_pos_emb,
            **(extra_block_kwargs or {}),
        )

        if not self.post_process:
            return hidden_states

        # logits and loss
        output_weight = None
        if self.share_embeddings_and_output_weights:
            output_weight = self.shared_embedding_or_output_weight()
        logits, _ = self.output_layer(hidden_states, weight=output_weight)

        if labels is None:
            # [s b h] => [b s h]
            return logits.transpose(0, 1).contiguous()

        # [b s] => [s b]
        labels = labels.transpose(0, 1).contiguous()
        loss = tensor_parallel.vocab_parallel_cross_entropy(logits.float(), labels)

        # [s b] => [b, s]
        loss = loss.transpose(0, 1).contiguous()

        return loss

    def shared_embedding_or_output_weight(self):
        if self.pre_process:
            return self.embedding.word_embeddings.weight
        elif self.post_process:
            return self.output_layer.weight
        return None

    def initialize_last_stage_with_word_embeddings(self):

        # This function just initializes the word embeddings in the final stage
        # when we are using pipeline parallelism and sharing word
        # embeddings. Nothing to do if we aren't sharing weights or aren't using
        # pipeline parallelism.
        if not self.share_embeddings_and_output_weights or (self.pre_process and self.post_process):
            return

        if self.post_process and not self.pre_process:
            assert not parallel_state.is_pipeline_first_stage()
            # set word_embeddings weights to 0 here, then copy first
            # stage's weights using all_reduce below.
            self.output_layer.weight.data.fill_(0)
            self.output_layer.weight.shared = True

        # Parameters are shared between the word embeddings layers, and the
        # heads at the end of the model. In a pipelined setup with more than
        # one stage, the initial embedding layer and the head are on different
        # workers, so we do the following:
        # 1. Create a second copy of word_embeddings on the last stage, with
        #    initial parameters of 0.0.
        # 2. Do an all-reduce between the first and last stage to ensure that
        #    the two copies of word_embeddings start off with the same
        #    parameter values.
        # 3. In the training loop, before an all-reduce between the grads of
        #    the two word_embeddings layers to ensure that every applied weight
        #    update is the same on both stages.

        # Ensure that first and last stages have the same initial parameter
        # values.
        if torch.distributed.is_initialized():
            if parallel_state.is_rank_in_embedding_group():
                weight = self.shared_embedding_or_output_weight()
                torch.distributed.all_reduce(
                    weight.data, group=parallel_state.get_embedding_group()
                )

        elif not getattr(GPTModel, "embedding_warning_printed", False):
            logging.getLogger(__name__).warning(
                "Distributed processes aren't initialized, so the output layer "
                "is not initialized with weights from the word embeddings. "
                "If you are just manipulating a model this is fine, but "
                "this needs to be handled manually. If you are training "
                "something is definitely wrong."
            )
            GPTModel.embedding_warning_printed = True

    def sharded_state_dict(self, prefix=''):
        sharded_state_dict = {}

        if self.pre_process:
            embedding_prefix = f'{prefix}embedding.'
            embedding_sharded_state_dict = self.embedding.sharded_state_dict(
                prefix=embedding_prefix
            )
            sharded_state_dict.update(embedding_sharded_state_dict)

        decoder_prefix = f'{prefix}decoder.'
        decoder_sharded_state_dict = self.decoder.sharded_state_dict(prefix=decoder_prefix)
        sharded_state_dict.update(decoder_sharded_state_dict)

        if self.post_process:
            output_layer_prefix = f'{prefix}output_layer.'
            output_layer_key = f'{output_layer_prefix}weight'
            if self.share_embeddings_and_output_weights:
                if not self.pre_process:
                    # when sharing embeddings with last stage, we need to use the weights from the first stage
                    # on pipeline first rank, word embeddings are saved to {prefix}embedding.word_embeddings.weight
                    tensor = self.shared_embedding_or_output_weight()
                    first_stage_word_emb_key = f'{prefix}embedding.word_embeddings.weight'
                    dp_rank = parallel_state.get_data_parallel_rank()
                    dp_size = parallel_state.get_data_parallel_world_size()
                    last_stage_word_emb_replica_id = (
                        dp_rank + dp_size
                    )  # copy of first stage embedding

                    sharded_output_layer_tensor = make_tp_sharded_tensor_for_checkpoint(
                        tensor=tensor,
                        key=first_stage_word_emb_key,
                        replica_id=last_stage_word_emb_replica_id,
                        allow_shape_mismatch=True,
                    )

                    sharded_state_dict[output_layer_key] = sharded_output_layer_tensor

            else:
                output_layer_state_dict = self.output_layer.state_dict(
                    prefix=output_layer_prefix, keep_vars=True
                )
                output_layer_tensor = output_layer_state_dict[output_layer_key]
                # independent output layer
                sharded_output_layer_tensor = make_tp_sharded_tensor_for_checkpoint(
                    tensor=output_layer_tensor,
                    key=output_layer_key,
                    replica_id=parallel_state.get_data_parallel_rank(),
                    allow_shape_mismatch=True,
                )

                sharded_state_dict[output_layer_key] = sharded_output_layer_tensor

        return sharded_state_dict<|MERGE_RESOLUTION|>--- conflicted
+++ resolved
@@ -64,7 +64,6 @@
     ):
         super(GPTModel, self).__init__(config=config)
 
-        self.config: TransformerConfig = config
         self.transformer_layer_spec: ModuleSpec = transformer_layer_spec
         self.vocab_size = vocab_size
         self.max_sequence_length = max_sequence_length
@@ -99,14 +98,15 @@
             self.rotary_pos_emb = None
 
         # Transformer.
+        transformer_block_spec = get_transformer_block_spec(transformer_layer_spec)
+        # >>>
+        from lutil import pax
+        pax("transformer_block_spec")
+        # <<<
         self.decoder = TransformerBlock(
             config=self.config,
-<<<<<<< HEAD
-            spec=spec,
-=======
-            transformer_layer_spec=self.transformer_layer_spec,
-            self_attn_mask_type=AttnMaskType.causal,
->>>>>>> 0f6032bb
+            block_spec=block_spec,
+            transformer_block_spec=self.transformer_layer_spec,
             pre_process=self.pre_process,
             post_process=self.post_process,
         )
